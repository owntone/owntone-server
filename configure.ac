--- conflicted
+++ resolved
@@ -283,15 +283,10 @@
 FORK_ARG_ENABLE([Spotify support], [spotify], [SPOTIFY],
 	[AS_IF([[test "x$with_json" = "xno"]],
 		[AC_MSG_ERROR([[Spotify support requires json-c]])])
-<<<<<<< HEAD
+	 AS_IF([[test "x$with_libevent_pthreads" = "xno"]],
+		[AC_MSG_ERROR([[Spotify support requires libevent_pthreads]])])
 	 FORK_MODULES_CHECK([SPOTIFY], [LIBSPOTIFY], [libspotify],
 		[], [libspotify/api.h])
-=======
-	 AS_IF([[test "x$with_libevent_pthreads" = "xno"]],
-		[AC_MSG_ERROR([[Spotify support requires libevent_pthreads]])])
-	 AC_CHECK_HEADER([[libspotify/api.h]], [],
-		[AC_MSG_ERROR([[libspotify/api.h not found]])])
->>>>>>> 26c22144
 	 AC_DEFINE([HAVE_SPOTIFY_H], 1,
 		[Define to 1 if you have the <libspotify/api.h> header file.])
 	 dnl Don't link with libspotify, use dynamic linking
