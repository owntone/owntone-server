@charset "utf-8";

@import 'bulma/bulma.sass';
@import 'bulma-switch';

<<<<<<< HEAD
$dark: hsl(0deg, 0%, 21%);
$mode-toggle-bg: $dark;
$light: hsl(0deg, 0%, 100%);
$dark-hover: hsl(0deg, 0%, 33%);

html, body {
  background-color: $light;
  color: $dark;
  transition: background-color .2s ease, color .2s ease;
}

/* dark mode */
html, body {
  &.dark-mode {
    background-color: lighten($dark, 5%);
    
    .card {
      background-color: $dark;
      color: $light;
    }

    .title, .heading, .checkbox.label:hover .button, .section .fd-tabs-section, h1, h2, h3, h4, h5, h6, header, footer, title, p, span, div {
      color: $light;
    }

    .notification {
      background-color: $dark-hover;
    }
    
    .dropdown-item:hover, .navbar-link:hover, .navbar-item:hover, a.has-text-dark:hover, label:hover, .tabs a:hover {
      background-color: $dark-hover;
      color: $light
    }
  
    .navbar-dropdown, .navbar-link, .navbar-item, .navbar-menu,  .is-white, .button, .fd-tabs-section {
      background-color: $dark;
      color: $light;
    }

    a.has-text-dark, .tabs a {
      background-color: $dark;
      color: $light !important;
    }

    .tabs li.is-active {
      color: gray;
    }
  }
}

/* dark mode toggle dark */
body.dark-mode {
  .mode-toggle {
      background-color: lighten($mode-toggle-bg, 5%);

      .toggle {
          transform: translateX(19px);

          #dark-mode {
              &:before {
                  border-radius: 50%;
                  width: 150%;
                  height: 85%;
                  left: 40%;
                  transform: translate(-10%, -40%), rotate(-35deg);
              }
          }
      }
  }
}

/* dark mode toggle */
.mode-toggle {
  position: relative;
  padding: 0;
  width: 44px;
  height: 24px;
  min-width: 36px;
  min-height: 20px;
  background-color: $mode-toggle-bg;
  border: 0;
  border-radius: 24px;
  outline: 0;
  overflow: hidden;
  cursor: pointer;
  z-index: 2;
  -webkit-tap-highlight-color: rgba(0,0,0,0);
  -webkit-touch-callout: none;
  appearance: none;
  transition: background-color .5s ease;

  .toggle {
      position: absolute;
      top: 0;
      left: 0;
      bottom: 0;
      margin: auto;
      width: 20px;
      height: 20px;
      border-radius: 50%;
      border: 3px solid transparent;
      box-shadow: inset 0 0 0 2px $light;
      overflow: hidden;
      transition: transform .5s ease;

      #dark-mode {
          position: relative;
          width: 100%;
          height: 100%;
          overflow: hidden;
          border-radius: 50%;

          &:before {
              content: '';
              position: relative;
              width: 100%;
              height: 100%;
              left: 50%;
              float: left;
              background-color: $light;
              transition: border-radius .5s ease, width .5s ease, height .5s ease, left .5s ease, transform .5s ease;
          }
      }
  }
}

/* Volume slider */
.slider {
  min-width: 250px;
  width: 100%;
  margin-top: 16px;
  margin-bottom: 16px;
  --slider-height: 4px;
  --slider-connect-bg: $dark;
  --slider-tooltip-bg: $dark;
  --slider-handle-ring-color: #3b82f630;
  --slider-handle-shadow: 0.5px 0.5px 0.5px 0.5px rgba(0, 0, 0, 0.32);
  --slider-handle-shadow-active: 0.5px 0.5px 0.5px 0.5px rgba(0, 0, 0, 0.42);
}

/* Now playing progress bar */
.seek-slider {
  min-width: 250px;
  max-width: 500px;
  width: 100% !important;
  box-shadow: 0 4px 8px 0 rgba(0, 0, 0, 0.2), 0 6px 20px 0 rgba(0, 0, 0, 0.19);
  margin: 0 auto 16px auto;
  --slider-height: 4px;
  --slider-connect-bg: hsl(171, 100%, 41%);
  --slider-tooltip-bg: hsl(171, 100%, 41%);
  --slider-handle-bg: hsl(171, 100%, 41%);
  --slider-handle-border: 0;
  --slider-handle-width: 10px;
  --slider-handle-height: 10px;
  --slider-handle-radius: 9999px;
  --slider-handle-shadow: 0.5px 0.5px 0.5px 0.5px rgba(0, 0, 0, 0.32);
  --slider-handle-shadow-active: 0.5px 0.5px 0.5px 0.5px rgba(0, 0, 0, 0.42);
  --slider-handle-ring-width: 3px;
}

=======
>>>>>>> 85280730
.progress-bar {
  background-color: $info;
  border-radius: 2px;
  height: 4px;
}

.media.with-progress h2:last-of-type {
  margin-bottom: 6px;
}

.media.with-progress {
  margin-top: 6px;
}

a.navbar-item {
  padding: 0 1rem;
}

.fd-is-not-allowed {
  cursor: not-allowed;
}

.fd-is-movable {
  cursor: move;
}

.fd-is-square .button {
  height: 27px;
  min-width: 27px;
  padding-left: 0.25rem;
  padding-right: 0.25rem;
}

.fd-is-text-clipped {
  white-space: nowrap;
  overflow: hidden;
  text-overflow: ellipsis;
}

.fd-tabs-section {
  padding-bottom: 3px;
  padding-top: 3px;
  background: #{white};
  top: 3.25rem;
  z-index: 20;
  position: fixed;
  width: 100%;
}

.fd-progress-bar {
  top: 52px !important;
}

.fd-has-shadow img {
  box-shadow: 0 4px 8px 0 rgba(0, 0, 0, 0.2), 0 6px 20px 0 rgba(0, 0, 0, 0.19);
}

.fd-page {
  margin-top: 3.25rem;
  margin-bottom: 3.25rem;
  &-with-tabs {
    margin-top: 6.25rem !important;
    margin-bottom: 3.25rem;
  }
}

/* Set minimum height to hide "option" section */
.fd-content-with-option {
  min-height: calc(100vh - 3.25rem - 3.25rem);
}

.fd-cover {
  align-items: center;
  display: flex;
  justify-content: center;
  &-small-image {
    width: 64px;
    height: 64px;
    img {
      border-radius: $radius-small;
      max-width: 64px;
      max-height: 64px;
    }
  }
  &-medium-image {
    @include from($tablet) {
      justify-content: right;
    }
    img {
      border-radius: $radius;
      max-height: calc(150px - 1.5rem);
    }
  }
  &-normal-image {
    img {
      border-radius: $radius-large;
      width: 100%;
    }
  }
  &-big-image {
    @include mobile {
      @media screen and (orientation: landscape) {
        img {
          display: none;
        }
      }
    }
    img {
      border-radius: $radius-large;
      max-height: calc(100vh - 26rem);
    }
  }
}

.sortable-chosen .media-right {
  visibility: hidden;
}
.sortable-ghost h1,
.sortable-ghost h2 {
  color: #{$danger};
}

.media:first-of-type {
  padding-top: 17px;
  margin-top: 16px;
}

/* Transition effect */
.fade-leave-active {
  transition: opacity 0.2s ease;
}
.fade-enter-active {
  transition: opacity 0.5s ease;
}
.fade-enter-from,
.fade-leave-to {
  opacity: 0;
}
.fade-enter-to,
.fade-leave-from {
  opacity: 1;
}

/* Add a little bit of spacing between title and subtitle */
.title:not(.is-spaced) + .subtitle + .subtitle {
  margin-top: -1.3rem !important;
}

/* Only scroll content if modal contains a card component */
.fd-modal-card {
  overflow: visible;
}
.fd-modal-card .card-content {
  max-height: calc(100vh - 200px);
  overflow: auto;
}
<<<<<<< HEAD
.fd-modal-card .card {
  margin-left: 16px;
  margin-right: 16px;
}

.dropdown-item a {
  display: block;
}

.dropdown-item:hover {
  background-color: hsl(0, 0%, 40%);
}
=======
>>>>>>> 85280730

.fd-width-auto {
  min-width: auto;
}

/* Show scrollbar for navbar menu in desktop mode if content exceeds the screen size */
@media only screen and (min-width: 1024px) {
  .navbar-dropdown {
    max-height: calc(100vh - 3.25rem - 3.25rem - 2rem);
    overflow: auto;
  }
}

/* Limit the size of the bottom navbar menu to not be displayed behind the Safari browser menu on iOS */
.fd-bottom-navbar .navbar-menu {
  max-height: calc(100vh - 3.25rem - 3.25rem - 1rem);
  overflow: scroll;
}

.buttons {
  @include mobile {
    &.fd-is-centered-mobile {
      justify-content: center;
      &:not(.has-addons) {
        .button:not(.is-fullwidth) {
          margin-left: 0.25rem;
          margin-right: 0.25rem;
        }
      }
    }
  }
}

.column {
  &.fd-has-cover {
    @include mobile {
      margin: auto;
    }
    @include from($tablet) {
      margin-right: 0;
    }
  }
}

.fd-overlay-fullscreen {
  @extend .is-overlay;
  z-index: 25;
  background-color: rgba(10, 10, 10, 0.2);
  position: fixed;
}

.hero-body {
  padding: 1.5rem !important;
}

/* Slider */
@mixin thumb {
  -webkit-appearance: none;
  width: var(--th);
  height: var(--th);
  box-sizing: border-box;
  border-radius: 50%;
  background: $light;
  border: 1px solid $grey-light;
}

@mixin track {
  height: calc(var(--sh));
  border-radius: calc(var(--sh) / 2);
  background: linear-gradient(90deg, $dark var(--sx), $grey-light var(--sx));
}

input[type='range'].slider {
  --sh: 0.25rem;
  --th: calc(var(--sh) * 4);
  @include mobile {
    --th: calc(var(--sh) * 5);
  }
  --sx: calc(var(--th) / 2 + (var(--ratio) * (100% - var(--th))));
  -webkit-appearance: none;
  min-width: 250px;
  height: calc(var(--sh) * 5);
  width: 100% !important;
  cursor: grab;
  &:active {
    cursor: grabbing;
  }
  &::-webkit-slider-thumb {
    @include thumb;
    margin-top: calc((var(--th) - var(--sh)) / -2);
  }
  &::-moz-range-thumb {
    @include thumb;
  }
  &::-webkit-slider-runnable-track {
    @include track;
  }
  &::-moz-range-track {
    @include track;
  }
  &.is-inactive {
    cursor: var(--cursor, not-allowed);
    &::-webkit-slider-thumb {
      box-sizing: border-box;
      background-color: $light;
    }
    &::-webkit-slider-runnable-track {
      background: linear-gradient(
        90deg,
        $grey-light var(--sx),
        $light var(--sx)
      );
    }
    &::-moz-range-thumb {
      box-sizing: border-box;
      background-color: $light;
    }
    &::-moz-range-track {
      background: linear-gradient(
        90deg,
        $grey-light var(--sx),
        $light var(--sx)
      );
    }
  }
}<|MERGE_RESOLUTION|>--- conflicted
+++ resolved
@@ -3,7 +3,6 @@
 @import 'bulma/bulma.sass';
 @import 'bulma-switch';
 
-<<<<<<< HEAD
 $dark: hsl(0deg, 0%, 21%);
 $mode-toggle-bg: $dark;
 $light: hsl(0deg, 0%, 100%);
@@ -164,8 +163,6 @@
   --slider-handle-ring-width: 3px;
 }
 
-=======
->>>>>>> 85280730
 .progress-bar {
   background-color: $info;
   border-radius: 2px;
@@ -322,7 +319,7 @@
   max-height: calc(100vh - 200px);
   overflow: auto;
 }
-<<<<<<< HEAD
+
 .fd-modal-card .card {
   margin-left: 16px;
   margin-right: 16px;
@@ -335,8 +332,6 @@
 .dropdown-item:hover {
   background-color: hsl(0, 0%, 40%);
 }
-=======
->>>>>>> 85280730
 
 .fd-width-auto {
   min-width: auto;
