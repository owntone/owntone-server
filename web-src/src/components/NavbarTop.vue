--- conflicted
+++ resolved
@@ -1,10 +1,6 @@
 <template>
   <nav
-<<<<<<< HEAD
-    class="fd-top-navbar navbar is-dark is-fixed-top"
-=======
     class="navbar is-light is-fixed-top"
->>>>>>> 85280730
     :style="zindex"
     role="navigation"
     aria-label="main navigation"
@@ -116,7 +112,6 @@
             <navbar-item-link :to="{ name: 'about' }">{{
               $t('navigation.about')
             }}</navbar-item-link>
-<<<<<<< HEAD
             <div class="navbar-item is-hidden-destop">
               <div class="mode-toggle" :class="dark_dark" @click="mode_toggle" >
                 <div class="toggle">
@@ -128,9 +123,6 @@
               class="navbar-item is-hidden-desktop"
               style="margin-bottom: 2.5rem"
             />
-=======
-            <div class="navbar-item is-hidden-desktop" />
->>>>>>> 85280730
           </div>
         </div>
       </div>
