
sbin_PROGRAMS = forked-daapd

if COND_ITUNES
ITUNES_SRC=library/filescanner_itunes.c
endif

if COND_SPOTIFY
SPOTIFY_SRC=spotify.c spotify.h spotify_webapi.c spotify_webapi.h
endif

if COND_LASTFM
LASTFM_SRC=lastfm.c lastfm.h
endif

if COND_CHROMECAST
if COND_PROTOBUF_OLD
CHROMECAST_SRC=outputs/cast.c outputs/cast_channel.v0.pb-c.h outputs/cast_channel.v0.pb-c.c
else
CHROMECAST_SRC=outputs/cast.c outputs/cast_channel.pb-c.h outputs/cast_channel.pb-c.c
endif
endif

if COND_MPD
MPD_SRC=mpd.c mpd.h
endif

if COND_ALSA
ALSA_SRC=outputs/alsa.c
endif

if COND_PULSEAUDIO
PULSEAUDIO_SRC=outputs/pulse.c
endif

if COND_AVAHI
MDNS_SRC=mdns_avahi.c
else
MDNS_SRC=mdns_dnssd.c
endif

GPERF_FILES = \
	daap_query.gperf \
	rsp_query.gperf \
	dacp_prop.gperf \
	dmap_fields.gperf

GPERF_SRC = $(GPERF_FILES:.gperf=_hash.h)

ANTLR_GRAMMARS = \
	RSP.g RSP2SQL.g \
	DAAP.g DAAP2SQL.g \
	SMARTPL.g SMARTPL2SQL.g 

ANTLR_TOKENS = $(ANTLR_GRAMMARS:.g=.tokens)

ANTLR_DEPS = $(ANTLR_GRAMMARS:%.g=$(srcdir)/%.u)

ANTLR_SRC = \
	RSPLexer.c RSPLexer.h RSPParser.c RSPParser.h \
	RSP2SQL.c RSP2SQL.h \
	DAAPLexer.c DAAPLexer.h DAAPParser.c DAAPParser.h \
	DAAP2SQL.c DAAP2SQL.h \
	SMARTPLLexer.c SMARTPLLexer.h SMARTPLParser.c SMARTPLParser.h  \
	SMARTPL2SQL.c SMARTPL2SQL.h

AM_CPPFLAGS += \
	$(FORKED_CPPFLAGS) \
	$(COMMON_CPPFLAGS) \
	\
	-D_GNU_SOURCE \
	-DDATADIR=\"$(pkgdatadir)\" \
	-DCONFDIR=\"$(sysconfdir)\" \
	-DSTATEDIR=\"$(localstatedir)\" \
	-DPKGLIBDIR=\"$(pkglibdir)\"

forked_daapd_LDADD = \
	$(FORKED_LIBS) \
	$(COMMON_LIBS)

forked_daapd_SOURCES = main.c \
	db.c db.h \
	db_init.c db_init.h \
	db_upgrade.c db_upgrade.h \
	logger.c logger.h \
	conffile.c conffile.h \
	cache.c cache.h \
<<<<<<< HEAD
	filescanner.c filescanner.h \
	filescanner_ffmpeg.c filescanner_playlist.c \
	filescanner_smartpl.c $(ITUNES_SRC) \
	$(MDNS_SRC) mdns.h \
=======
	library/filescanner.c library/filescanner.h \
	library/filescanner_ffmpeg.c library/filescanner_playlist.c \
	library/filescanner_smartpl.c $(ITUNES_SRC) \
	library.c library.h \
	mdns_avahi.c mdns.h \
>>>>>>> b1282716
	remote_pairing.c remote_pairing.h \
	avio_evbuffer.c avio_evbuffer.h \
	httpd.c httpd.h \
	httpd_rsp.c httpd_rsp.h \
	httpd_daap.c httpd_daap.h \
	httpd_dacp.c httpd_dacp.h \
	httpd_streaming.c httpd_streaming.h \
	http.c http.h \
	dmap_common.c dmap_common.h \
	transcode.c transcode.h \
	pipe.c pipe.h \
	artwork.c artwork.h \
	misc.c misc.h \
	rng.c rng.h \
	rsp_query.c rsp_query.h \
	daap_query.c daap_query.h \
	player.c player.h \
	worker.c worker.h \
	outputs.h outputs.c \
	outputs/raop.c outputs/streaming.c outputs/dummy.c outputs/fifo.c \
	$(ALSA_SRC) $(PULSEAUDIO_SRC) $(CHROMECAST_SRC) \
	evrtsp/rtsp.c evrtsp/evrtsp.h evrtsp/rtsp-internal.h evrtsp/log.h \
	$(SPOTIFY_SRC) \
	$(LASTFM_SRC) \
	$(MPD_SRC) \
	listener.c listener.h \
	commands.c commands.h \
	ffmpeg-compat.h \
	$(GPERF_SRC) \
	$(ANTLR_SRC)

# built by maintainers, and distributed. Clean with maintainer-clean
BUILT_SOURCES = \
	$(GPERF_SRC) \
	$(ANTLR_SRC) \
	$(ANTLR_TOKENS) \
	$(ANTLR_DEPS)

EXTRA_DIST = \
	$(GPERF_FILES) \
	$(ANTLR_GRAMMARS) \
	$(ANTLR_TOKENS) \
	$(ANTLR_DEPS)

# gperf construction rules
%_hash.h: %.gperf
	$(AM_V_GEN)$(GPERF) --output-file=$@ $<

# ANTLR grammar products
%.tokens %.c %Lexer.c %Parser.c %Lexer.h %Parser.h %.h: %.g
	@$(AM_V_P) || echo "  GEN     " $< "products"
	$(AM_V_at)$(ANTLR) -Xconversiontimeout 30000 $(ANTLR_OPTIONS) -fo . $<

# ANTLR dependency files (bypass circular dependency of .g on .tokens)
%.u: %.g
	$(AM_V_GEN)$(ANTLR) -depend -fo . $< > $@
	$(AM_V_at)$(SED) -n -e '/^.*\.g[ ]*:\(.*\)/ { s//\1/;h;d; }' -e '/\.tokens.*:/ { p;d; }' -e '/:/ { G;s/\n/ /;p; }' $@ > $@-t
	$(AM_V_at)mv $@-t $@

-include $(ANTLR_DEPS)<|MERGE_RESOLUTION|>--- conflicted
+++ resolved
@@ -85,18 +85,11 @@
 	logger.c logger.h \
 	conffile.c conffile.h \
 	cache.c cache.h \
-<<<<<<< HEAD
-	filescanner.c filescanner.h \
-	filescanner_ffmpeg.c filescanner_playlist.c \
-	filescanner_smartpl.c $(ITUNES_SRC) \
-	$(MDNS_SRC) mdns.h \
-=======
 	library/filescanner.c library/filescanner.h \
 	library/filescanner_ffmpeg.c library/filescanner_playlist.c \
 	library/filescanner_smartpl.c $(ITUNES_SRC) \
 	library.c library.h \
-	mdns_avahi.c mdns.h \
->>>>>>> b1282716
+	$(MDNS_SRC) mdns.h \
 	remote_pairing.c remote_pairing.h \
 	avio_evbuffer.c avio_evbuffer.h \
 	httpd.c httpd.h \
